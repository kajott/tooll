﻿// Copyright (c) 2016 Framefield. All rights reserved.
// Released under the MIT license. (see LICENSE.txt)

using System;

namespace Framefield.Core
{
    public static class Constants
    {
<<<<<<< HEAD
        public static int Version { get { return 0x00020502; } } //major, minor, sub, subsub (for hotfix)
=======
        public static int Version { get { return 0x000206; } } //major, minor, sub, subsub (for hotfix)
>>>>>>> 98269969
        public static string VersionAsString { get { return String.Format("{0}.{1}.{2}.{3}", Version >> 24, (Version >> 16) & 0xff, (Version >> 8) & 0xff, Version & 0xff); } }

        public static double Epsilon { get { return 0.001; } }
    }
}
<|MERGE_RESOLUTION|>--- conflicted
+++ resolved
@@ -1,19 +1,15 @@
-﻿// Copyright (c) 2016 Framefield. All rights reserved.
-// Released under the MIT license. (see LICENSE.txt)
-
-using System;
-
-namespace Framefield.Core
-{
-    public static class Constants
-    {
-<<<<<<< HEAD
-        public static int Version { get { return 0x00020502; } } //major, minor, sub, subsub (for hotfix)
-=======
-        public static int Version { get { return 0x000206; } } //major, minor, sub, subsub (for hotfix)
->>>>>>> 98269969
-        public static string VersionAsString { get { return String.Format("{0}.{1}.{2}.{3}", Version >> 24, (Version >> 16) & 0xff, (Version >> 8) & 0xff, Version & 0xff); } }
-
-        public static double Epsilon { get { return 0.001; } }
-    }
-}
+﻿// Copyright (c) 2016 Framefield. All rights reserved.
+// Released under the MIT license. (see LICENSE.txt)
+
+using System;
+
+namespace Framefield.Core
+{
+    public static class Constants
+    {
+        public static int Version { get { return 0x000206; } } //major, minor, sub, subsub (for hotfix)
+        public static string VersionAsString { get { return String.Format("{0}.{1}.{2}.{3}", Version >> 24, (Version >> 16) & 0xff, (Version >> 8) & 0xff, Version & 0xff); } }
+
+        public static double Epsilon { get { return 0.001; } }
+    }
+}